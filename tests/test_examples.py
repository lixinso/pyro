from __future__ import absolute_import, division, print_function

import logging
import os
import sys
from subprocess import check_call

import pytest

from tests.common import EXAMPLES_DIR, requires_cuda

logger = logging.getLogger(__name__)
pytestmark = pytest.mark.stage('test_examples')


CPU_EXAMPLES = [
    'air/main.py --num-steps=1',
    'air/main.py --num-steps=1 --no-baseline',
    'baseball.py --num-samples=200 --warmup-steps=100 --num-chains=2',
    'lkj.py --n=50 --num-chains=1 --warmup-steps=100 --num-samples=200',
    'bayesian_regression.py --num-epochs=1',
    'capture_recapture/cjs.py --num-steps=1 -m 1',
    'capture_recapture/cjs.py --num-steps=1 -m 2',
    'capture_recapture/cjs.py --num-steps=1 -m 3',
    'capture_recapture/cjs.py --num-steps=1 -m 4',
    'capture_recapture/cjs.py --num-steps=1 -m 5',
    'contrib/autoname/scoping_mixture.py --num-epochs=1',
    'contrib/autoname/mixture.py --num-epochs=1',
    'contrib/autoname/tree_data.py --num-epochs=1',
    'contrib/gp/sv-dkl.py --epochs=1 --num-inducing=4 --batch-size=1000',
    'contrib/gp/sv-dkl.py --binary --epochs=1 --num-inducing=4 --batch-size=1000',
    'contrib/oed/ab_test.py --num-vi-steps=10 --num-bo-steps=2',
<<<<<<< HEAD
    'contrib/oed/item_response.py -N=1000 -M=1000',
    'contrib/oed/sequential_oed_sigmoid_lm.py --num-experiments=2 --num-runs=2 --no-plot',
    'contrib/tabular/boston_housing.py --num-epochs=1',
=======
>>>>>>> be0fd0fb
    'dmm/dmm.py --num-epochs=1',
    'dmm/dmm.py --num-epochs=1 --num-iafs=1',
    'eight_schools/mcmc.py --num-samples=500 --warmup-steps=100',
    'eight_schools/svi.py --num-epochs=1',
    'einsum.py',
    'hmm.py --num-steps=1 --truncate=10 --model=0',
    'hmm.py --num-steps=1 --truncate=10 --model=1',
    'hmm.py --num-steps=1 --truncate=10 --model=2',
    'hmm.py --num-steps=1 --truncate=10 --model=3',
    'hmm.py --num-steps=1 --truncate=10 --model=4',
    'hmm.py --num-steps=1 --truncate=10 --model=5',
    'hmm.py --num-steps=1 --truncate=10 --model=6',
    'hmm.py --num-steps=1 --truncate=10 --model=6 --raftery-parameterization',
    'inclined_plane.py --num-samples=1',
    'lda.py --num-steps=2 --num-words=100 --num-docs=100 --num-words-per-doc=8',
    'minipyro.py --backend=pyro',
    'minipyro.py',
    'mixed_hmm/experiment.py --timesteps=1',
    'rsa/generics.py --num-samples=10',
    'rsa/hyperbole.py --price=10000',
    'rsa/schelling.py --num-samples=10',
    'rsa/schelling_false.py --num-samples=10',
    'rsa/semantic_parsing.py --num-samples=10',
    'sparse_gamma_def.py --num-epochs=2 --eval-particles=2 --eval-frequency=1 --guide custom',
    'sparse_gamma_def.py --num-epochs=2 --eval-particles=2 --eval-frequency=1 --guide auto',
    'sparse_gamma_def.py --num-epochs=2 --eval-particles=2 --eval-frequency=1 --guide easy',
    'vae/ss_vae_M2.py --num-epochs=1',
    'vae/ss_vae_M2.py --num-epochs=1 --aux-loss',
    'vae/ss_vae_M2.py --num-epochs=1 --enum-discrete=parallel',
    'vae/ss_vae_M2.py --num-epochs=1 --enum-discrete=sequential',
    'vae/vae.py --num-epochs=1',
    'vae/vae_comparison.py --num-epochs=1',
]

CUDA_EXAMPLES = [
    'air/main.py --num-steps=1 --cuda',
    'bayesian_regression.py --num-epochs=1 --cuda',
    'baseball.py --num-samples=200 --warmup-steps=100 --num-chains=2 --cuda',
    'contrib/gp/sv-dkl.py --epochs=1 --num-inducing=4 --cuda',
    'lkj.py --n=50 --num-chains=1 --warmup-steps=100 --num-samples=200 --cuda',
    'dmm/dmm.py --num-epochs=1 --cuda',
    'dmm/dmm.py --num-epochs=1 --num-iafs=1 --cuda',
    'einsum.py --cuda',
    'hmm.py --num-steps=1 --truncate=10 --model=0 --cuda',
    'hmm.py --num-steps=1 --truncate=10 --model=1 --cuda',
    'hmm.py --num-steps=1 --truncate=10 --model=2 --cuda',
    'hmm.py --num-steps=1 --truncate=10 --model=3 --cuda',
    'hmm.py --num-steps=1 --truncate=10 --model=4 --cuda',
    'hmm.py --num-steps=1 --truncate=10 --model=5 --cuda',
    'hmm.py --num-steps=1 --truncate=10 --model=6 --cuda',
    'hmm.py --num-steps=1 --truncate=10 --model=6 --cuda --raftery-parameterization',
    'vae/vae.py --num-epochs=1 --cuda',
    'vae/ss_vae_M2.py --num-epochs=1 --cuda',
    'vae/ss_vae_M2.py --num-epochs=1 --aux-loss --cuda',
    'vae/ss_vae_M2.py --num-epochs=1 --enum-discrete=parallel --cuda',
    'vae/ss_vae_M2.py --num-epochs=1 --enum-discrete=sequential --cuda',
]


def xfail_jit(*args):
    return pytest.param(*args, marks=[pytest.mark.xfail(reason="not jittable"),
                                      pytest.mark.skipif('CI' in os.environ, reason='slow test')])


JIT_EXAMPLES = [
    'air/main.py --num-steps=1 --jit',
    'baseball.py --num-samples=200 --warmup-steps=100 --jit',
    'bayesian_regression.py --num-epochs=1 --jit',
    'contrib/autoname/mixture.py --num-epochs=1 --jit',
    xfail_jit('lkj.py --n=50 --num-chains=1 --warmup-steps=100 --num-samples=200 --jit'),
    xfail_jit('contrib/gp/sv-dkl.py --epochs=1 --num-inducing=4 --jit'),
    xfail_jit('dmm/dmm.py --num-epochs=1 --jit'),
    xfail_jit('dmm/dmm.py --num-epochs=1 --num-iafs=1 --jit'),
    'eight_schools/mcmc.py --num-samples=500 --warmup-steps=100 --jit',
    'eight_schools/svi.py --num-epochs=1 --jit',
    'hmm.py --num-steps=1 --truncate=10 --model=1 --jit',
    'hmm.py --num-steps=1 --truncate=10 --model=2 --jit',
    'hmm.py --num-steps=1 --truncate=10 --model=3 --jit',
    'hmm.py --num-steps=1 --truncate=10 --model=4 --jit',
    'hmm.py --num-steps=1 --truncate=10 --model=5 --jit',
    'lda.py --num-steps=2 --num-words=100 --num-docs=100 --num-words-per-doc=8 --jit',
    'minipyro.py --backend=pyro --jit',
    'minipyro.py --jit',
    xfail_jit('vae/ss_vae_M2.py --num-epochs=1 --aux-loss --jit'),
    'vae/ss_vae_M2.py --num-epochs=1 --enum-discrete=parallel --jit',
    'vae/ss_vae_M2.py --num-epochs=1 --enum-discrete=sequential --jit',
    'vae/ss_vae_M2.py --num-epochs=1 --jit',
    'vae/vae.py --num-epochs=1 --jit',
    'vae/vae_comparison.py --num-epochs=1 --jit',
]


def test_coverage():
    cpu_tests = set((e if isinstance(e, str) else e.values[0]).split()[0] for e in CPU_EXAMPLES)
    cuda_tests = set((e if isinstance(e, str) else e.values[0]).split()[0] for e in CUDA_EXAMPLES)
    jit_tests = set((e if isinstance(e, str) else e.values[0]).split()[0] for e in JIT_EXAMPLES)
    for root, dirs, files in os.walk(EXAMPLES_DIR):
        for basename in files:
            if not basename.endswith('.py'):
                continue
            path = os.path.join(root, basename)
            with open(path) as f:
                text = f.read()
            example = os.path.relpath(path, EXAMPLES_DIR)
            if '__main__' in text:
                if example not in cpu_tests:
                    pytest.fail('Example: {} not covered in CPU_EXAMPLES.'.format(example))
                if '--cuda' in text and example not in cuda_tests:
                    pytest.fail('Example: {} not covered by CUDA_EXAMPLES.'.format(example))
                if '--jit' in text and example not in jit_tests:
                    pytest.fail('Example: {} not covered by JIT_EXAMPLES.'.format(example))


@pytest.mark.parametrize('example', CPU_EXAMPLES)
def test_cpu(example):
    logger.info('Running:\npython examples/{}'.format(example))
    example = example.split()
    filename, args = example[0], example[1:]
    filename = os.path.join(EXAMPLES_DIR, filename)
    check_call([sys.executable, filename] + args)


@requires_cuda
@pytest.mark.parametrize('example', CUDA_EXAMPLES)
def test_cuda(example):
    logger.info('Running:\npython examples/{}'.format(example))
    example = example.split()
    filename, args = example[0], example[1:]
    filename = os.path.join(EXAMPLES_DIR, filename)
    check_call([sys.executable, filename] + args)


@pytest.mark.parametrize('example', JIT_EXAMPLES)
def test_jit(example):
    logger.info('Running:\npython examples/{}'.format(example))
    example = example.split()
    filename, args = example[0], example[1:]
    filename = os.path.join(EXAMPLES_DIR, filename)
    check_call([sys.executable, filename] + args)<|MERGE_RESOLUTION|>--- conflicted
+++ resolved
@@ -30,12 +30,7 @@
     'contrib/gp/sv-dkl.py --epochs=1 --num-inducing=4 --batch-size=1000',
     'contrib/gp/sv-dkl.py --binary --epochs=1 --num-inducing=4 --batch-size=1000',
     'contrib/oed/ab_test.py --num-vi-steps=10 --num-bo-steps=2',
-<<<<<<< HEAD
-    'contrib/oed/item_response.py -N=1000 -M=1000',
-    'contrib/oed/sequential_oed_sigmoid_lm.py --num-experiments=2 --num-runs=2 --no-plot',
     'contrib/tabular/boston_housing.py --num-epochs=1',
-=======
->>>>>>> be0fd0fb
     'dmm/dmm.py --num-epochs=1',
     'dmm/dmm.py --num-epochs=1 --num-iafs=1',
     'eight_schools/mcmc.py --num-samples=500 --warmup-steps=100',
